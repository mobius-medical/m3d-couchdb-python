# -*- coding: utf-8 -*-
#
# Copyright (C) 2007-2009 Christopher Lenz
# All rights reserved.
#
# This software is licensed as described in the file COPYING, which
# you should have received as part of this distribution.

"""Python client API for CouchDB.

>>> server = Server()
>>> db = server.create('python-tests')
>>> doc_id, doc_rev = db.save({'type': 'Person', 'name': 'John Doe'})
>>> doc = db[doc_id]
>>> doc['type']
u'Person'
>>> doc['name']
u'John Doe'
>>> del db[doc.id]
>>> doc.id in db
False

>>> del server['python-tests']
"""
from __future__ import division  # For Python 2.x.

import collections
import io
import json
import itertools
import mimetypes
import os
import copy
import enum

import furl
import six
import requests.exceptions
import requests.utils
import requests.adapters
from requests_toolbelt import sessions
import urllib3
from urllib3 import fields, filepost

from couchdb import util, exceptions, views


__all__ = ['Server', 'Database', 'Document']
__docformat__ = 'restructuredtext en'


DEFAULT_BASE_URL = os.environ.get('COUCHDB_URL', 'http://localhost:5984/')
BIN_MIME = "application/octet-stream"
DEFAULT_RETRY_STRATEGY = urllib3.Retry(
    total=10,
)

Filter = collections.namedtuple('Filter', ('param_name', 'data_name'))


class BuiltInFilters(enum.Enum):
    _doc_ids = Filter(param_name=None, data_name='doc_ids')
    _selector = Filter(param_name=None, data_name='selector')
    _design = Filter(param_name=None, data_name=None)
    _view = Filter(param_name='view', data_name=None)


def _set_filter_options(filter_, filter_options, params, data):
    if filter_ in BuiltInFilters.__members__:
        filter_ = BuiltInFilters[filter_]
    if filter_ in BuiltInFilters:
        params['filter'] = filter_.name
        built_in_filter = filter_.value

        assert built_in_filter.param_name is None or built_in_filter.data_name is None, "At least one must be None"

        if built_in_filter.param_name is None and built_in_filter.data_name is None and filter_options:
            raise ValueError("Specifying filter options is not allowed for the selected built-in filter '{}'".format(filter_.name))
<<<<<<< HEAD
        elif filter_options is None:
=======
        elif not filter_options:
>>>>>>> 380a2063
            raise ValueError(
                "The selected built-in filter '{}' requires filter options to be specified, "
                "e.g. selector function or map function".format(filter_.name)
            )
        if built_in_filter.param_name is not None:
            params[built_in_filter.param_name] = filter_options
        elif built_in_filter.data_name is not None:
            data[built_in_filter.data_name] = filter_options
<<<<<<< HEAD
    else:
        # Otherwise a filter function is directly given by path: '<design_doc>/<filter_function_name>'
        params['filter'] = filter_
        if filter_options:
            raise ValueError("Specifying filter options is not allowed when giving a filter function path")
=======

    # Otherwise a filter function is directly given by path: '<design_doc>/<filter_function_name>'
    params['filter'] = filter_
    if filter_options:
        raise ValueError("Specifying filter options is not allowed when giving a filter function path")
>>>>>>> 380a2063


def _jsons(data, indent=None):
    """Convert data into JSON string."""
    return json.dumps(data, ensure_ascii=False, indent=indent)


def quote(name, safe=''):
    """Small wrapper for furl.quote with different default 'safe' parameter"""
    return furl.quote(name, safe=safe)


def _build_file_tuple(attachments):
    """Convert a list of attachments (file objects or tuples) into a list of tuples for request encoding.

    The tuples may be 2-tuples (filename, fileobj), 3-tuples (filename, fileobj, content_type).
    :returns A list of tuples for every attachments consisting of (filename, data, content_type)
    """
    file_tuples = []
    for attachment in attachments:
        filename = None
        data = None
        content_type = None
        if isinstance(attachment, (tuple, list)):
            if len(attachment) == 2:
                filename, fileobj = attachment
            else:
                filename, fileobj, content_type = attachment
        else:
            filename = requests.utils.guess_filename(attachment)
            fileobj = attachment

        if not filename:
            raise ValueError('Could not determine filename from file object and no filename supplied')

        if not content_type:
            (content_type, _encoding) = mimetypes.guess_type(filename, strict=False)
            content_type = content_type or BIN_MIME

        if hasattr(fileobj, "read"):
            data = fileobj.read()
        elif isinstance(fileobj, six.text_type):
            data = fileobj.encode("UTF8")
        else:
            data = fileobj

        file_tuples.append((filename, data, content_type))

    return file_tuples


def _encode_multipart_attachment_upload(doc, attachments):
    """Encode a multipart/related document upload consisting of a document and attachments"""
    doc = copy.deepcopy(doc)
    # We need an ordered dict so that the attachments order in the multipart body
    # match the order in the json document.
    doc["_attachments"] = collections.OrderedDict(doc.get("_attachments", {}))

    file_tuples = _build_file_tuple(attachments)
    attachment_fields = []
    for filename, data, content_type in file_tuples:
        doc["_attachments"][filename] = {
            "follows": True,
            "length": len(data),
            "content_type": content_type,
        }
        field = fields.RequestField(
            name=filename,
            data=data,
            headers={'Content-Type': content_type}
        )
        attachment_fields.append(field)

    doc_field = fields.RequestField(
        name=doc["_id"],
        data=json.dumps(doc),
        headers={'Content-Type': 'application/json; charset=UTF-8'},
    )
    boundary = filepost.choose_boundary()
    body, _ = filepost.encode_multipart_formdata([doc_field] + attachment_fields, boundary)
    content_type = 'multipart/related; boundary=%s' % boundary

    return body, content_type


class Session(object):
    """Wrapper around BaseUrlSession that automatically wraps certain exceptions when making requests"""
    _DEFAULT_HEADERS = {'Accept': 'application/json'}

    def __init__(self, base_url=None, timeout=60, retry_strategy=DEFAULT_RETRY_STRATEGY):
        self._base_session = sessions.BaseUrlSession(base_url=base_url)
        self.timeout = timeout
        self.headers.update(self._DEFAULT_HEADERS)
        adapter = requests.adapters.HTTPAdapter(max_retries=retry_strategy)
        self._base_session.mount('http://', adapter)
        self._base_session.mount('https://', adapter)

    @property
    def base_url(self):
        return self._base_session.base_url

    @base_url.setter
    def base_url(self, url):
        self._base_session.base_url = url

    @property
    def headers(self):
        return self._base_session.headers

    @headers.setter
    def headers(self, headers):
        self._base_session.headers = headers

    def request(self, method, url, **kwargs):
        if 'timeout' not in kwargs:
            kwargs['timeout'] = self.timeout
        try:
            resp = self._base_session.request(method, str(url), **kwargs)
            resp.raise_for_status()
        except requests.exceptions.HTTPError as exc:
            six.raise_from(exceptions.http_error_lookup(exc.response.status_code, exc.response.reason), exc)
        except requests.exceptions.Timeout as exc:
            six.raise_from(exceptions.Timeout, exc)
        except requests.exceptions.RequestException as exc:
            six.raise_from(exceptions.RequestsException, exc)
        return resp

    def head(self, url, **kwargs):
        return self.request("HEAD", url=url, **kwargs)

    def get(self, url, **kwargs):
        return self.request("GET", url=url, **kwargs)

    def put(self, url, data=None, **kwargs):
        return self.request("PUT", url=url, data=data, **kwargs)

    def post(self, url, data=None, json=None, **kwargs):
        return self.request("POST", url=url, data=data, json=json, **kwargs)

    def delete(self, url, **kwargs):
        return self.request("DELETE", url=url, **kwargs)


class Server(object):
    """Representation of a CouchDB server.

    >>> server = Server() # connects to the local_server
    >>> remote_server = Server('http://example.com:5984/')
    >>> secure_remote_server = Server('https://username:password@example.com:5984/')

    This class behaves like a dictionary of databases. For example, to get a
    list of database names on the server, you can simply iterate over the
    server object.

    New databases can be created using the `create` method:

    >>> db = server.create('python-tests')
    >>> db
    <Database 'python-tests'>

    You can access existing databases using item access, specifying the database
    name as the key:

    >>> db = server['python-tests']
    >>> db.name
    'python-tests'

    Databases can be deleted using a ``del`` statement:

    >>> del server['python-tests']
    """

    def __init__(self, url=DEFAULT_BASE_URL, session=None):
        """Initialize the server object.

        :param url: the URI of the server (for example ``http://localhost:5984/``)
        """
        if session:
            self._session = session
            self._session.base_url = url
        else:
            self._session = Session(base_url=url)
        self._version_info = None

    @property
    def url(self):
        return self._session.base_url

    @property
    def session(self):
        return self._session

    def __contains__(self, name):
        """Return whether the server contains a database with the specified
        name.

        :param name: the database name
        :return: `True` if a database with the name exists, `False` otherwise
        """
        try:
            self._session.head(quote(name))
            return True
        except exceptions.HTTPNotFound:
            return False

    def __iter__(self):
        """Iterate over the names of all databases."""
        return iter(self._session.get('_all_dbs').json())

    def __len__(self):
        """Return the number of databases."""
        return len(self._session.get('_all_dbs').json())

    def __nonzero__(self):
        """Return whether the server is available."""
        try:
            self._session.head("/")
            return True
        except exceptions.RequestsException:
            return False

    def __bool__(self):
        return self.__nonzero__()

    def __repr__(self):
        return '<%s %r>' % (type(self).__name__, self.url)

    def __delitem__(self, name):
        """Remove the database with the specified name.

        :param name: the name of the database
        :raise MissingDatabase: if no database with that name exists
        """
        try:
            self._session.delete(quote(name))
        except exceptions.HTTPNotFound as exc:
            six.raise_from(exceptions.MissingDatabase("Database %r does not exist" % name), exc)

    def __getitem__(self, name):
        """Return a `Database` object representing the database with the
        specified name.

        :param name: the name of the database
        :return: a `Database` object representing the database
        :rtype: `Database`
        :raise ResourceNotFound: if no database with that name exists
        """
        return Database(self, name, check=True)

    def config(self, node="_local"):
        """The configuration of the CouchDB server.

        The configuration is represented as a nested dictionary of sections and
        options from the configuration files of the server, or the default
        values for options that are not explicitly configured.

        :rtype: `dict`
        """
        path = furl.Path(['_node', node, '_config'])
        return self._session.get(str(path)).json()

    def version(self):
        """The version string of the CouchDB server.

        Note that this results in a request being made, and can also be used
        to check for the availability of the server.

        :rtype: `unicode`"""
        return self._session.get("/").json()['version']

    def version_info(self):
        """The version of the CouchDB server as a tuple of ints.

        Note that this results in a request being made only at the first call.
        Afterwards the result will be cached.

        :rtype: `tuple(int, int, int)`"""
        if self._version_info is None:
            version = self.version()
            self._version_info = tuple(map(int, version.split('.')))
        return self._version_info

    def stats(self, name=None, node="_local"):
        """Server statistics.

        :param name: name of single statistic, e.g. httpd/requests
                     (None -- return all statistics)
        :param node: node for which to return statistics
        """
        path = furl.Path(['_node', node, '_stats'])
        if name:
            path.add(name)
        return self._session.get(str(path)).json()

    def tasks(self):
        """A list of tasks currently active on the server."""
        return self._session.get("_active_tasks").json()

    def uuids(self, count=1):
        """Retrieve a batch of uuids

        :param count: a number of uuids to fetch
        :return: a list of uuids
        """
        data = self._session.get("_uuids", params={'count': count}).json()
        return data['uuids']

    def create(self, name):
        """Create a new database with the given name.

        :param name: the name of the database
        :return: a `Database` object representing the created database
        :rtype: `Database`
        :raise DatabaseExists: if a database with that name already exists
        """
        try:
            self._session.put(quote(name))
        except exceptions.HTTPPreconditionFailed as exc:
            six.raise_from(exceptions.DatabaseExists("Database already exists"), exc)
        return self[name]

    def delete(self, name):
        """Delete the database with the specified name.

        :param name: the name of the database
        :raise ResourceNotFound: if a database with that name does not exist
        :since: 0.6
        """
        del self[name]

    def replicate(self, source, target, **options):
        """Replicate changes from the source database to the target database.

        :param source: URL of the source database
        :param target: URL of the target database
        :param options: optional replication args, e.g. continuous=True
        """
        # CouchDB requires full URLs for source and target even on the same server,
        # if we don't get a netloc we assume it's only a database name
        if not furl.furl(source).netloc:
            source = furl.furl(self.url).set(path=[source]).url
        if not furl.furl(target).netloc:
            target = furl.furl(self.url).set(path=[target]).url
        data = {'source': source, 'target': target}
        data.update(options)
        return self._session.post("_replicate", json=data).json()

    def get_scheduler_docs(self, replicator_db=None, limit=None, skip=None):
        path = furl.Path("_scheduler/docs")
        if replicator_db is not None:
            path.add([replicator_db])
        params = {}
        if limit is not None:
            params['limit'] = _jsons(limit)
        if skip is not None:
            params['skip'] = _jsons(skip)
        return self._session.get(path, params=params).json()

    def get_scheduler_doc(self, replicator_db, doc_id):
        # This takes care of escaping any slashes in replicator_db or doc_id
        path = furl.Path(["_scheduler", "docs", replicator_db, doc_id])
        return self._session.get(path).json()

    def get_scheduler_jobs(self, limit=None, skip=None):
        params = {}
        if limit is not None:
            params['limit'] = _jsons(limit)
        if skip is not None:
            params['skip'] = _jsons(skip)
        return self._session.get("_scheduler/jobs", params=params).json()


    def add_user(self, name, password, roles=None):
        """Add regular user in authentication database.

        :param name: name of regular user, normally user id
        :param password: password of regular user
        :param roles: roles of regular user
        :return: (id, rev) tuple of the registered user
        :rtype: `tuple`
        """
        try:
            user_db = self['_users']
        except exceptions.MissingDatabase:
            user_db = self.create('_users')
        return user_db.save({
            '_id': 'org.couchdb.user:' + name,
            'name': name,
            'password': password,
            'roles': roles or [],
            'type': 'user',
        })

    def remove_user(self, name):
        """Remove regular user in authentication database.

        :param name: name of regular user, normally user id
        """
        user_db = self['_users']
        doc_id = 'org.couchdb.user:' + name
        del user_db[doc_id]

    def login(self, name, password):
        """Login regular user in couch db

        :param name: name of regular user, normally user id
        :param password: password of regular user
        """
        try:
            return self._session.post("_session", json={'name': name, 'password': password})
        except exceptions.HTTPForbidden as exc:
            six.raise_from(exceptions.LoginFailed, exc)

    def logout(self):
        """Logout regular user in couch db

        :param token: token of login user
        :return: True if successfully logout
        :rtype: bool
        """
        return self._session.delete("_session")

    def get_token(self):
        """Get user token

        """
        return self._session.get("_session")


class Database(object):
    """Representation of a database on a CouchDB server.

    >>> server = Server()
    >>> db = server.create('python-tests')

    New documents can be added to the database using the `save()` method:

    >>> doc_id, doc_rev = db.save({'type': 'Person', 'name': 'John Doe'})

    This class provides a dictionary-like interface to databases: documents are
    retrieved by their ID using item access

    >>> doc = db[doc_id]
    >>> doc                 #doctest: +ELLIPSIS
    <Document u'...'@... {...}>

    Documents are represented as instances of the `Row` class, which is
    basically just a normal dictionary with the additional attributes ``id`` and
    ``rev``:

    >>> doc.id, doc.rev     #doctest: +ELLIPSIS
    (u'...', ...)
    >>> doc['type']
    u'Person'
    >>> doc['name']
    u'John Doe'

    To update an existing document, you use item access, too:

    >>> doc['name'] = 'Mary Jane'
    >>> db[doc.id] = doc

    The `save()` method creates a document with a random ID generated by
    CouchDB (which is not recommended). If you want to explicitly specify the
    ID, you'd use item access just as with updating:

    >>> db['JohnDoe'] = {'type': 'person', 'name': 'John Doe'}

    >>> 'JohnDoe' in db
    True
    >>> len(db)
    2

    >>> del server['python-tests']

    If you need to connect to a database with an unverified or self-signed SSL
    certificate, you can re-initialize your ConnectionPool as follows (only
    applicable for Python 2.7.9+):

    >>> db.resource.session.disable_ssl_verification()
    """

    def __init__(self, server, name, check=True):
        self._name = name
        self._server = server
        if check:
            self.check()

    @classmethod
    def from_url(cls, url, **options):
        """
        Initialize a database object from a URL instead of a `Server` object.

        Also works with just a name, in which case the server url defaults to the default URL.
        """
        parsed_url = furl.furl(url)
        if len(parsed_url.path.segments) > 1:
            raise ValueError("URL contains more than one path.")
        db_name = parsed_url.path.segments[0]
        parsed_url.remove(path=True)
        server = Server(url=parsed_url.url or DEFAULT_BASE_URL)
        return cls(server=server, name=db_name, **options)

    @property
    def name(self):
        return self._name
    
    @property
    def server(self):
        return self._server

    @property
    def path(self):
        return furl.Path(quote(self.name))

    @property
    def url(self):
        return furl.furl(self.server.url).add(path=self.name).url

    def exists(self):
        try:
            self.server.session.head(self.path)
        except exceptions.HTTPNotFound:
            return False
        return True

    def check(self):
        if not self.exists():
            raise exceptions.MissingDatabase("Database %r does not exist" % self.name)

    def create(self):
        """Create database if it doesn't already exist"""
        if not self.exists():
            self.server.create(self.name)

    def destroy(self):
        """Destrpy (delete) database in CouchDB"""
        if self.exists():
            self.server.delete(self.name)

    def __repr__(self):
        return '<%s %r>' % (type(self).__name__, self.name)

    def __contains__(self, id):
        """Return whether the database contains a document with the specified
        ID.

        :param id: the document ID
        :return: `True` if a document with the ID exists, `False` otherwise
        """
        try:
            self.server.session.head(self.path.add([id]))
        except exceptions.HTTPNotFound:
            return False
        return True

    def __iter__(self):
        """Return the IDs of all documents in the database."""
        try:
            return iter([item.id for item in self.view('_all_docs')])
        except exceptions.HTTPNotFound as exc:
            six.raise_from(exceptions.MissingDatabase("Database %r does not exist" % self.name), exc)

    def __len__(self):
        """Return the number of documents in the database."""
        try:
            return self.server.session.get(self.path).json()['doc_count']
        except exceptions.HTTPNotFound as exc:
            six.raise_from(exceptions.MissingDatabase("Database %r does not exist" % self.name), exc)

    def __nonzero__(self):
        """Return whether the database is available."""
        return self.exists()

    def __bool__(self):
        return self.exists()

    def __delitem__(self, id):
        """Remove the document with the specified ID from the database.

        :param id: the document ID
        """
        try:
            resp = self.server.session.head(self.path.add([id]))
        except exceptions.HTTPNotFound as exc:
            self.check()
            six.raise_from(exceptions.MissingDocument("Document %r does not exist" % id), exc)
        rev = resp.headers['ETag'].strip('"')
        return self.delete({'_id': id, '_rev': rev})

    def __getitem__(self, id):
        """Return the document with the specified ID.

        :param id: the document ID
        :return: a `Row` object representing the requested document
        :rtype: `Document`
        """
        try:
            return Document(self.server.session.get(self.path.add([id])).json())
        except exceptions.HTTPNotFound as exc:
            self.check()
            six.raise_from(exceptions.MissingDocument(u"Document %r does not exist" % id), exc)

    def __setitem__(self, id, content):
        """Create or update a document with the specified ID.

        :param id: the document ID
        :param content: the document content; either a plain dictionary for
                        new documents, or a `Row` object for existing
                        documents
        """
        data = self.server.session.put(self.path.add([id]), json=content).json()
        # TODO: I'm not a fan of this side-effect on given data
        content.update({'_id': data['id'], '_rev': data['rev']})

    @property
    def security(self):
        return self.server.session.get(self.path.add("_security")).json()

    @security.setter
    def security(self, doc):
        self.server.session.put(self.path.add("_security"), json=doc)

    def save(self, doc, batch=False, attachments=None):
        """Create a new document or update an existing document.

        If doc has no _id then the server will allocate a random ID and a new
        document will be created. Otherwise the doc's _id will be used to
        identify the document to create or update. Trying to update an existing
        document with an incorrect _rev will raise a ResourceConflict exception.

        Note that it is generally better to avoid saving documents with no _id
        and instead generate document IDs on the client side. This is due to
        the fact that the underlying HTTP ``POST`` method is not idempotent,
        and an automatic retry due to a problem somewhere on the networking
        stack may cause multiple documents being created in the database.

        To avoid such problems you can generate a UUID on the client side.
        Python (since version 2.5) comes with a ``uuid`` module that can be
        used for this::

            from uuid import uuid4
            doc = {'_id': uuid4().hex, 'type': 'person', 'name': 'John Doe'}
            db.save(doc)

        :param doc: the document to store
        :param batch: Trigger whether to use batch upload or normal upload
        :param attachments: A list of attachments to include into the document,
                            will use `multipart/related` upload when used.
        :return: (id, rev) tuple of the save document
        :rtype: `tuple`
        """
        params = {'batch': 'ok'} if batch else {}
        if attachments:
            body, content_type = _encode_multipart_attachment_upload(doc, attachments)
            params['uploadType'] = 'multipart'
            try:
                data = self.server.session.put(
                    self.path.add([doc['_id']]),
                    data=body,
                    params=params,
                    headers={'Content-Type': content_type}
                ).json()
            except exceptions.HTTPConflict as exc:
                six.raise_from(exceptions.UpdateConflict, exc)
        else:
            try:
                data = self.server.session.post(self.path, json=doc, params=params).json()
            except exceptions.HTTPConflict as exc:
                six.raise_from(exceptions.UpdateConflict, exc)

        # TODO: I'm not a fan of this side-effect on given data
        doc['_id'] = data['id']
        rev = data.get('rev')
        # Not present for batch='ok'
        if rev:
            doc['_rev'] = data['rev']
        return doc['_id'], rev

    def cleanup(self):
        """Clean up old design document indexes.

        Remove all unused index files from the database storage area.

        :return: a boolean to indicate successful cleanup initiation
        :rtype: `bool`
        """
        data = self.server.session.post(self.path.add("_view_cleanup")).json()
        return data['ok']

    def compact(self, ddoc=None):
        """Compact the database or a design document's index.

        Without an argument, this will try to prune all old revisions from the
        database. With an argument, it will compact the index cache for all
        views in the design document specified.

        :return: a boolean to indicate whether the compaction was initiated
                 successfully
        :rtype: `bool`
        """
        # This is for legacy compatibility
        if ddoc:
            return self.compact_views(ddoc)
        # Needs empty json arguments, so that 'application/json' content-type is set
        data = self.server.session.post(self.path.add("_compact"), json={}).json()
        return data['ok']

    def compact_views(self, design_doc):
        # Needs empty json arguments, so that 'application/json' content-type is set
        data = self.server.session.post(self.path.add(["_compact", design_doc]), json={}).json()
        return data['ok']

    def copy(self, src, dest):
        """Copy the given document to create a new document.

        :param src: the ID of the document to copy, or a dictionary or
                    `Document` object representing the source document.
        :param dest: either the destination document ID as string, or a
                     dictionary or `Document` instance of the document that
                     should be overwritten.
        :return: the new revision of the destination document
        :rtype: `str`
        :since: 0.6
        """
        if not isinstance(src, util.strbase):
            if not isinstance(src, dict):
                if hasattr(src, 'items'):
                    src = dict(src.items())
                else:
                    raise TypeError('expected dict or string, got %s' %
                                    type(src))
            src_id = src['_id']
        else:
            src_id = src

        if not isinstance(dest, util.strbase):
            if not isinstance(dest, dict):
                if hasattr(dest, 'items'):
                    dest = dict(dest.items())
                else:
                    raise TypeError('expected dict or string, got %s' %
                                    type(dest))
            dest_id = dest['_id']
            dest_rev = dest.get("_rev")
        else:
            dest_id = dest
            dest_rev = None

        if dest_rev:
            destination = "{}?rev={}".format(quote(dest_id), quote(dest_rev))
        else:
            destination = quote(dest_id)

        try:
            data = self.server.session.request("COPY", self.path.add([src_id]), headers={'Destination': destination}).json()
        except exceptions.HTTPConflict as exc:
            six.raise_from(exceptions.UpdateConflict, exc)
        return data['rev']

    def delete(self, doc):
        """Delete the given document from the database.

        Use this method in preference over ``__del__`` to ensure you're
        deleting the revision that you had previously retrieved. In the case
        the document has been updated since it was retrieved, this method will
        raise a `ResourceConflict` exception.

        >>> server = Server()
        >>> db = server.create('python-tests')

        >>> doc = dict(type='Person', name='John Doe')
        >>> db['johndoe'] = doc
        >>> doc2 = db['johndoe']
        >>> doc2['age'] = 42
        >>> db['johndoe'] = doc2
        >>> db.delete(doc) # doctest: +IGNORE_EXCEPTION_DETAIL
        Traceback (most recent call last):
          ...
        ResourceConflict: (u'conflict', u'Document update conflict.')

        >>> del server['python-tests']

        :param doc: a dictionary or `Document` object holding the document data
        :raise ResourceConflict: if the document was updated in the database
        :since: 0.4.1
        """
        if doc['_id'] is None:
            raise ValueError('document ID cannot be None')
        try:
            self.server.session.delete(self.path.add([doc['_id']]), params={'rev': doc['_rev']})
        except exceptions.HTTPNotFound as exc:
            self.check()
            six.raise_from(exceptions.MissingDocument("Document %r does not exist" % doc['_id']), exc)

    def get(self,
            id,
            default=None,
            att_encoding_info=None,
            atts_since=None,
            conflicts=None,
            deleted_conflicts=None,
            latest=None,
            local_seq=None,
            meta=None,
            open_revs=None,
            rev=None,
            revs=None,
            revs_info=None
        ):
        """Return the document with the specified ID.

        :param id: the document ID
        :param default: the default value to return when the document is not
                        found
        :return: a `Document` object representing the requested document, or the given default value
                 if no document with the ID was found
        :rtype: `Document`
        """
        params = {}
        if att_encoding_info is not None:
            params['att_encoding_info'] = _jsons(att_encoding_info)
        if atts_since is not None:
            params['atts_since'] = _jsons(bool(atts_since))
        if conflicts is not None:
            params['conflicts'] = _jsons(bool(conflicts))
        if deleted_conflicts is not None:
            params['deleted_conflicts'] = _jsons(bool(deleted_conflicts))
        if latest is not None:
            params['latest'] = _jsons(bool(latest))
        if local_seq is not None:
            params['local_seq'] = _jsons(bool(local_seq))
        if meta is not None:
            params['meta'] = _jsons(bool(meta))
        if open_revs is not None:
            params['open_revs'] = _jsons(open_revs)
        if rev is not None:
            params['rev'] = rev
        if revs is not None:
            params['revs'] = _jsons(bool(revs))
        if revs_info is not None:
            params['revs_info'] = _jsons(bool(revs_info))

        try:
            return self.server.session.get(self.path.add([id]), params=params).json()
        except exceptions.HTTPNotFound:
            return default

    def revisions(self, id, **options):
        """Return all available revisions of the given document.

        :param id: the document ID
        :return: an iterator over Document objects, each a different revision,
                 in reverse chronological order, if any were found
        """
        # Example response from CouchDB
        # {u'_id': u'test_id',
        #  u'_rev': u'6-c28221743000231ebf199462761404af',
        #  u'_revisions': {u'ids': [u'c28221743000231ebf199462761404af',
        #    u'3469ea465a1a070e7182af962a497689',
        #    u'725610bd19e28d020c45ce8ac0a8ee10',
        #    u'7608c9fb036ae43de6008283333760f9',
        #    u'65daf468bbf4f394f6ed216e056f2c7c',
        #    u'76c5d3a55599332c423ddf4cdcad828b'],
        #   u'start': 6},
        #  u'data': u'THIS IS SOME DATA'}

        data = self.get(id, revs=True)
        if data is None:
            return
        startrev = data['_revisions']['start']
        for index, rev in enumerate(data['_revisions']['ids']):
            target_rev = '%d-%s' % (startrev - index, rev)
            doc = self.get(id, rev=target_rev)
            if doc is None:
                return
            yield Document(doc)


    def info(self, ddoc=None):
        """Return information about the database or design document as a
        dictionary.

        Without an argument, returns database information. With an argument,
        return information for the given design document.

        The returned dictionary exactly corresponds to the JSON response to
        a ``GET`` request on the database or design document's info URI.

        :return: a dictionary of database properties
        :rtype: ``dict``
        :since: 0.4
        """
        if ddoc is not None:
            data = self.server.session.get(self.path.add(['_design', ddoc, '_info'])).json()
        else:
            data = self.server.session.get(self.path).json()
        return data

    def delete_attachment(self, doc, filename, batch=False):
        """Delete the specified attachment.

        Note that the provided `doc` is required to have a ``_rev`` field.
        Thus, if the `doc` is based on a view row, the view row would need to
        include the ``_rev`` field.

        :param doc: the dictionary or `Document` object representing the
                    document that the attachment belongs to
        :param filename: the name of the attachment file
        :since: 0.4.1
        """
        params = {'rev': doc['_rev']}
        if batch:
            params = {'batch': 'ok'}
        data = self.server.session.delete(self.path.add([doc['_id'], filename]), params=params).json()
        doc['_rev'] = data['rev']

    def get_attachment(self, id_or_doc, filename, default=None, rev=None):
        """Return an attachment from the specified doc id and filename.

        :param id_or_doc: either a document ID or a dictionary or `Document`
                          object representing the document that the attachment
                          belongs to
        :param filename: the name of the attachment file
        :param default: default value to return when the document or attachment
                        is not found
        :return: a file-like object with read and close methods, or the value
                 of the `default` argument if the attachment is not found
        :since: 0.4.1
        """
        try:
            id = id_or_doc['_id']
            if rev is None:
                rev = id_or_doc.get('_rev', None)
        except TypeError:
            id = id_or_doc

        params = {'rev': rev} if rev is not None else {}
        try:
            return io.BytesIO(self.server.session.get(self.path.add([id, filename]), params=params).content)
        except exceptions.HTTPNotFound:
            return default

    def put_attachment(self, doc, content, filename=None, content_type=None):
        """Create or replace an attachment.

        Note that the provided `doc` is required to have a ``_rev`` field. Thus,
        if the `doc` is based on a view row, the view row would need to include
        the ``_rev`` field.

        :param doc: the dictionary or `Document` object representing the
                    document that the attachment should be added to
        :param content: the content to upload, either a file-like object or
                        a string
        :param filename: the name of the attachment file; if omitted, this
                         function tries to get the filename from the file-like
                         object passed as the `content` argument value
        :param content_type: content type of the attachment; if omitted, the
                             MIME type is guessed based on the file name
                             extension
        :since: 0.4.1
        """
        filename = filename or requests.utils.guess_filename(content)
        if filename is None:
            raise ValueError('Could not determine filename from file object')
        if not content_type:
            (content_type, _encoding) = mimetypes.guess_type(filename, strict=False)
            if not content_type:
                content_type = BIN_MIME
        headers = {"Content-Type": content_type, "If-Match": doc["_rev"]}
        resp = self.server.session.put(self.path.add([doc['_id'], filename]), data=content, headers=headers)
        doc['_rev'] = resp.json()['rev']
        return doc["_rev"]

    def find(self, mango_query, wrapper=None):
        """Execute a mango find-query against the database.

        Note: only available for CouchDB version >= 2.0.0

        More information on the `mango_query` structure can be found here:
          http://docs.couchdb.org/en/master/api/database/find.html#find-selectors

        >>> server = Server()
        >>> db = server.create('python-tests')
        >>> db['johndoe'] = dict(type='Person', name='John Doe')
        >>> db['maryjane'] = dict(type='Person', name='Mary Jane')
        >>> db['gotham'] = dict(type='City', name='Gotham City')
        >>> mango = {'selector': {'type': 'Person'},
        ...          'fields': ['name'],
        ...          'sort':[{'name': 'asc'}]}
        >>> for row in db.find(mango):                          # doctest: +SKIP
        ...    print(row['name'])                               # doctest: +SKIP
        John Doe
        Mary Jane
        >>> del server['python-tests']

        :param mango_query: a dictionary describing criteria used to select
                            documents
        :param wrapper: an optional callable that should be used to wrap the
                        resulting documents
        :return: the query results as a list of `Document` (or whatever `wrapper` returns)
        """
        data = self.server.session.post(self.path.add("_find"), json=mango_query).json()
        return map(wrapper or Document, data.get('docs', []))

    def explain(self, mango_query):
        """Explain a mango find-query.

        Note: only available for CouchDB version >= 2.0.0

        More information on the `mango_query` structure can be found here:
          http://docs.couchdb.org/en/master/api/database/find.html#db-explain

        >>> server = Server()
        >>> db = server.create('python-tests')
        >>> db['johndoe'] = dict(type='Person', name='John Doe')
        >>> db['maryjane'] = dict(type='Person', name='Mary Jane')
        >>> db['gotham'] = dict(type='City', name='Gotham City')
        >>> mango = {'selector': {'type': 'Person'}, 'fields': ['name']}
        >>> db.explain(mango)                          #doctest: +ELLIPSIS +SKIP
        {...}
        >>> del server['python-tests']

        :param mango_query: a `dict` describing criteria used to select
                            documents
        :return: the query results as a list of `Document` (or whatever
                 `wrapper` returns)
        :rtype: `dict`
        """
        data = self.server.session.post(self.path.add("_explain"), json=mango_query).json()
        return data

    def index(self):
        """Get an object to manage the database indexes.

        :return: an `Indexes` object to manage the databes indexes
        :rtype: `Indexes`
        """
        raise NotImplementedError
        return Indexes(self.resource('_index'))

    def update(self, documents, new_edits=True):
        """Perform a bulk update or insertion of the given documents using a
        single HTTP request.

        >>> server = Server()
        >>> db = server.create('python-tests')
        >>> for doc in db.update([
        ...     Document(type='Person', name='John Doe'),
        ...     Document(type='Person', name='Mary Jane'),
        ...     Document(type='City', name='Gotham City')
        ... ]):
        ...     print(repr(doc)) #doctest: +ELLIPSIS
        (True, u'...', u'...')
        (True, u'...', u'...')
        (True, u'...', u'...')

        >>> del server['python-tests']

        The return value of this method is a list containing a tuple for every
        element in the `documents` sequence. Each tuple is of the form
        ``(success, docid, rev_or_exc)``, where ``success`` is a boolean
        indicating whether the update succeeded, ``docid`` is the ID of the
        document, and ``rev_or_exc`` is either the new document revision, or
        an exception instance (e.g. `ResourceConflict`) if the update failed.

        If an object in the documents list is not a dictionary, this method
        looks for an ``items()`` method that can be used to convert the object
        to a dictionary. Effectively this means you can also use this method
        with `mapping.Document` objects.

        :param documents: a sequence of dictionaries or `Document` objects, or
                          objects providing a ``items()`` method that can be
                          used to convert them to a dictionary
        :return: an iterable over the resulting documents
        :rtype: ``list``

        :since: version 0.2
        """
        docs = []
        for doc in documents:
            if isinstance(doc, dict):
                docs.append(doc)
            elif hasattr(doc, 'items'):
                docs.append(dict(doc.items()))
            else:
                raise TypeError('expected dict, got %s' % type(doc))

        payload = {
            'docs': docs,
            'new_edits': new_edits,
        }
        data = self.server.session.post(self.path.add("_bulk_docs"), json=payload).json()

        results = []
        for idx, result in enumerate(data):
            if 'error' in result:
                if result['error'] == 'conflict':
                    exc_type = exceptions.UpdateConflict
                else:
                    # XXX: Any other error types mappable to exceptions here?
                    exc_type = exceptions.CouchDBException
                results.append((False, result['id'],
                                exc_type(result['reason'])))
            else:
                doc = documents[idx]
                if isinstance(doc, dict): # XXX: Is this a good idea??
                    doc.update({'_id': result['id'], '_rev': result['rev']})
                results.append((True, result['id'], result['rev']))

        return results

    def purge(self, docs):
        """Perform purging (complete removing) of the given documents.

        Uses a single HTTP request to purge all given documents. Purged
        documents do not leave any meta-data in the storage and are not
        replicated.
        """
        content = {}
        for doc in docs:
            if isinstance(doc, dict):
                content[doc['_id']] = [doc['_rev']]
            elif hasattr(doc, 'items'):
                doc = dict(doc.items())
                content[doc['_id']] = [doc['_rev']]
            else:
                raise TypeError('expected dict, got %s' % type(doc))
        return self.server.session.post(self.path.add("_purge"), json=content).json()

    def view(self, name, **options):
        """Execute a predefined view.

        >>> server = Server()
        >>> db = server.create('python-tests')
        >>> db['gotham'] = dict(type='City', name='Gotham City')

        >>> for row in db.view('_all_docs'):
        ...     print(row.id)
        gotham

        >>> del server['python-tests']

        :param name: the name of the view; for custom views, use the format
                     ``design_docid/viewname``, that is, the document ID of the
                     design document and the name of the view, separated by a
                     slash
        :param options: optional query string parameters
        :return: the view results
        :rtype: `ViewResults`
        """
        if name.startswith('_'):
            design_doc_name = None
            view_name = name
        else:
            design_doc_name, view_name = name.split('/', 1)
        return self.query_view(design_doc=design_doc_name, view_name=view_name, **options)

    def query_view(
        self,
        design_doc,
        view_name,
        key=None,
        keys=None,
        startkey=None,
        endkey=None,
        skip=None,
        limit=None,
        sorted=None,
        descending=None,
        group=None,
        group_level=None,
        reduce=None,
        include_docs=None,
        update=None,
        stable=None,
    ):
        """Query a view index to obtain data and/or documents.

        Keyword arguments:

        - `key`: Return only rows that match the specified key.
        - `keys`: Return only rows where they key matches one of
          those specified as a list.
        - `startkey`: Return rows starting with the specified key.
        - `endkey`: Stop returning rows when the specified key is reached.
        - `skip`: Skip the number of rows before starting to return rows.
        - `limit`: Limit the number of rows returned.
        - `sorted=True`: Sort the rows by the key of each returned row.
          The items `total_rows` and `offset` are not available if
          set to `False`.
        - `descending=False`: Return the rows in descending order.
        - `group=False`: Group the results using the reduce function of
          the design document to a group or a single row. If set to `True`
          implies `reduce` to `True` and defaults the `group_level`
          to the maximum.
        - `group_level`: Specify the group level to use. Implies `group`
          is `True`.
        - `reduce`: If set to `False` then do not use the reduce function
          if there is one defined in the design document. Default is to
          use the reduce function if defined.
        - `include_docs=False`: If `True`, include the document for each row.
          This will force `reduce` to `False`.
        - `update="true"`: Whether or not the view should be updated prior to
          returning the result. Supported value are `"true"`, `"false"`
          and `"lazy"`.
        - `stable="true": Whether or not the view results should be returned from a stable set of
        shards. Default is false.

        Returns a ViewResult instance, containing the following attributes:

        - `rows`: the list of Row instances.
        - `offset`: the offset used for the set of rows.
        - `total_rows`: the total number of rows selected.

        A Row object contains the following attributes:

        - `id`: the identifier of the document, if any.
        - `key`: the key for the index row.
        - `value`: the value for the index row.
        - `doc`: the document, if any.
        """
        use_multipart = False
        params = {}
        if startkey is not None:
            params["startkey"] = startkey
        if endkey is not None:
            params["endkey"] = endkey
        if keys is not None:
            params["keys"] = keys
        if key is not None:
            if "keys" in params:
                raise ValueError("Cannot use both 'key' and 'keys' parameters")
            else:
                params["keys"] = [key]
        if skip is not None:
            params["skip"] = skip
        if limit is not None:
            params["limit"] = limit
        if sorted is not None:
            params["sorted"] = bool(sorted)
        if descending is not None:
            params["descending"] = bool(descending)
        if group is not None:
            params["group"] = bool(group)
        if group_level is not None:
            params["group_level"] = group_level
        if reduce is not None:
            params["reduce"] = bool(reduce)
        if include_docs is not None:
            params["include_docs"] = bool(include_docs)
            use_multipart = True
            # params["reduce"] = _jsons(False)
        if update is not None:
            assert update in [True, False, "true", "false", "lazy"]
            params["update"] = update
        if stable is not None:
            params["stable"] = bool(stable)

        if design_doc is None:
            assert view_name.startswith("_")
            path = self.path.add(view_name)
        else:
            path = self.path.add(["_design", design_doc, "_view", view_name])

        try:
            post_params = ["keys", "startkey", "endkey"]
            if any(k in params for k in post_params):
                data = self.server.session.post(path, json=params).json()
            else:
                for k, v in params.items():
                    if isinstance(v, bool):
                        params[k] = str(v).lower()
                data = self.server.session.get(path, params=params).json()
        except exceptions.HTTPNotFound as exc:
            self.check()
            if "_design/{}".format(design_doc) not in self:
                six.raise_from(exceptions.MissingDocument("Design doc %r does not exist" % design_doc), exc)
            six.raise_from(exceptions.MissingView("View %r in design doc %r does not exist" % (view_name, design_doc)), exc)

        return views.ViewResult(
            [
                views.Row(r.get("id"), r.get("key"), r.get("value"), r.get("error"), r.get("doc"))
                for r in data.get("rows", [])
            ],
            data.get("offset"),
            data.get("total_rows"),
        )

    def iterview(self, name, batch, wrapper=None, **options):
        """Iterate the rows in a view, fetching rows in batches and yielding
        one row at a time.

        Since the view's rows are fetched in batches any rows emitted for
        documents added, changed or deleted between requests may be missed or
        repeated.

        :param name: the name of the view; for custom views, use the format
                     ``design_docid/viewname``, that is, the document ID of the
                     design document and the name of the view, separated by a
                     slash.
        :param batch: number of rows to fetch per HTTP request.
        :param wrapper: an optional callable that should be used to wrap the
                        result rows
        :param options: optional query string parameters
        :return: row generator
        """
        raise NotImplementedError
        # Check sane batch size.
        if batch <= 0:
            raise ValueError('batch must be 1 or more')
        # Save caller's limit, it must be handled manually.
        limit = options.get('limit')
        if limit is not None and limit <= 0:
            raise ValueError('limit must be 1 or more')
        while True:

            loop_limit = min(limit or batch, batch)
            # Get rows in batches, with one extra for start of next batch.
            options['limit'] = loop_limit + 1
            rows = list(self.view(name, wrapper, **options))

            # Yield rows from this batch.
            for row in itertools.islice(rows, loop_limit):
                yield row

            # Decrement limit counter.
            if limit is not None:
                limit -= min(len(rows), batch)

            # Check if there is nothing else to yield.
            if len(rows) <= batch or (limit is not None and limit == 0):
                break

            # Update options with start keys for next loop.
            options.update(startkey=rows[-1]['key'],
                           startkey_docid=rows[-1]['id'], skip=0)

    def show(self, name, docid=None, **options):
        """Call a 'show' function.

        :param name: the name of the show function in the format
                     ``designdoc/showname``
        :param docid: optional ID of a document to pass to the show function.
        :param options: optional query string parameters
        :return: (headers, body) tuple, where headers is a dict of headers
                 returned from the show function and body is a readable
                 file-like instance
        """
        raise NotImplementedError
        path = _path_from_name(name, '_show')
        if docid:
            path.append(docid)
        status, headers, body = self.resource(*path).get(**options)
        return headers, body

    def list(self, name, view, **options):
        """Format a view using a 'list' function.

        :param name: the name of the list function in the format
                     ``designdoc/listname``
        :param view: the name of the view in the format ``designdoc/viewname``
        :param options: optional query string parameters
        :return: (headers, body) tuple, where headers is a dict of headers
                 returned from the list function and body is a readable
                 file-like instance
        """
        raise NotImplementedError
        path = _path_from_name(name, '_list')
        path.extend(view.split('/', 1))
        _, headers, body = _call_viewlike(self.resource(*path), options)
        return headers, body

    def update_doc(self, name, docid=None, **options):
        """Calls server side update handler.

        :param name: the name of the update handler function in the format
                     ``designdoc/updatename``.
        :param docid: optional ID of a document to pass to the update handler.
        :param options: additional (optional) params to pass to the underlying
                        http resource handler, including ``headers``, ``body``,
                        and ```path```. Other arguments will be treated as
                        query string params. See :class:`couchdb.http.Resource`
        :return: (headers, body) tuple, where headers is a dict of headers
                 returned from the list function and body is a readable
                 file-like instance
        """
        raise NotImplementedError
        path = _path_from_name(name, '_update')
        if docid is None:
            func = self.resource(*path).post
        else:
            path.append(docid)
            func = self.resource(*path).put
        _, headers, body = func(**options)
        return headers, body

    def changes(
            self,
            feed="normal",
            filter=None,
            filter_options=None,
            conflicts=None,
            descending=None,
            heartbeat=None,
            include_docs=None,
            attachments=None,
            att_encoding_info=None,
            last_event_id=None,
            limit=None,
            since=None,
            style=None,
            timeout=None,
            seq_interval=None,
    ):
<<<<<<< HEAD
=======

>>>>>>> 380a2063
        stream = False
        params = {}
        data = {}

        if feed not in ("normal", "continuous"):
            raise ValueError("Unsupported 'feed' value, currently only 'normal' and 'continuous' are supported")
        params['feed'] = feed
        if feed == 'continuous':
            stream = True
<<<<<<< HEAD

        _set_filter_options(filter, filter_options, params, data)

        if conflicts is not None:
            params["conflicts"] = _jsons(bool(conflicts))
        if descending is not None:
            params["descending"] = _jsons(bool(descending))
        if heartbeat is not None:
            params['heartbeat'] = heartbeat
        if include_docs is not None:
            params['include_docs'] = _jsons(bool(include_docs))
        if attachments is not None:
            params['attachments'] = _jsons(bool(attachments))
        if att_encoding_info is not None:
            params['att_encoding_info'] = _jsons(bool(att_encoding_info))
        if last_event_id is not None:
            params['last-event-id '] = last_event_id
        if limit is not None:
            params['limit'] = limit
        if since is not None:
            params['since'] = since
        if style is not None:
            params['style'] = style
        if timeout is not None:
            params['timeout'] = timeout
        if seq_interval is not None:
            params['seq_interval'] = seq_interval

        def _iter_stream_response(response):
            for line in response.iter_lines():
                if not line:  # CouchDB sends empty lines as heartbeats
                    continue
                doc = json.loads(line.decode('utf-8'))
                if 'last_seq' in doc:
                    # We need to explicitly close the stream connection otherwise it's kept open until request timeout is reached
                    response.close()
                    raise StopIteration
                yield doc

        try:
            if data:
                response = self.server.session.post(self.path.add("_changes"), params=params, json=data, stream=stream)
            else:
                response = self.server.session.get(self.path.add("_changes"), params=params, stream=stream)
        except exceptions.HTTPNotFound as exc:
            six.raise_from(exceptions.MissingDatabase("Database %r does not exist" % self.name), exc)

        if stream:
            return _iter_stream_response(response)
=======

        _set_filter_options(filter, filter_options, params, data)

        if conflicts is not None:
            params["conflicts"] = _jsons(bool(conflicts))
        if descending is not None:
            params["descending"] = _jsons(bool(descending))
        if heartbeat is not None:
            data['heartbeat'] = heartbeat
        if include_docs is not None:
            data['include_docs'] = _jsons(bool(include_docs))
        if attachments is not None:
            data['attachments'] = _jsons(bool(attachments))
        if att_encoding_info is not None:
            data['att_encoding_info'] = _jsons(bool(att_encoding_info))
        if last_event_id is not None:
            data['last-event-id '] = last_event_id
        if limit is not None:
            data['limit'] = limit
        if since is not None:
            data['since'] = since
        if style is not None:
            data['style'] = style
        if timeout is not None:
            data['timeout'] = timeout
        if seq_interval is not None:
            data['seq_interval'] = seq_interval

        def _load_stream_response(response):
            for line in response.iter_lines():
                if not line:  # CouchDB sends empty lines as heartbeats
                    continue
                doc = json.loads(line.decode('utf-8'))
                if 'last_seq' in doc:  # consume the rest of the response if this
                    for _line in response.iter_lines():  # was the last line, allows connection to be reused
                        pass
                yield doc
        try:
            if data:
                response = self.server.session.post(self.path.add("_changes"), params=params, json=data, stream=stream)
            else:
                response = self.server.session.get(self.path.add("_changes"), params=params, stream=stream)
        except exceptions.HTTPNotFound as exc:
            six.raise_from(exceptions.MissingDatabase("Database does not exist"), exc)

        if stream:
            return _load_stream_response(response)
>>>>>>> 380a2063
        else:
            return response.json()


def _path_from_name(name, type):
    """Expand a 'design/foo' style name to its full path as a list of
    segments.
    """
    if name.startswith('_'):
        return name.split('/')
    design, name = name.split('/', 1)
    return ['_design', design, type, name]


class Document(dict):
    """Representation of a document in the database.

    This is basically just a dictionary with the two additional properties
    `id` and `rev`, which contain the document ID and revision, respectively.
    """

    def __repr__(self):
        return '<%s %r@%r %r>' % (type(self).__name__, self.id, self.rev,
                                  dict([(k,v) for k,v in self.items()
                                        if k not in ('_id', '_rev')]))

    @property
    def id(self):
        """The document ID.

        :rtype: basestring
        """
        return self.get('_id')


    @property
    def rev(self):
        """The document revision.

        :rtype: basestring
        """
        return self.get('_rev')


def _encode_view_options(options):
    """Encode any items in the options dict that are sent as a JSON string to a
    view/list function.
    """
    retval = {}
    for name, value in options.items():
        if name in ('key', 'startkey', 'endkey') \
                or not isinstance(value, util.strbase):
            value = json.dumps(value)
        retval[name] = value
    return retval


def _call_viewlike(resource, options):
    """Call a resource that takes view-like options.
    """
    if 'keys' in options:
        options = options.copy()
        keys = {'keys': options.pop('keys')}
        return resource.post_json(body=keys, **_encode_view_options(options))
    else:
        return resource.get_json(**_encode_view_options(options))


class Indexes(object):
    """Manage indexes in CouchDB 2.0.0 and later.

    More information here:
        http://docs.couchdb.org/en/2.0.0/api/database/find.html#db-index
    """

    def __init__(self, url, session=None):
        raise NotImplementedError("Needs re-implementation")
        if isinstance(url, util.strbase):
            pass
            # self.resource = http.Resource(url, session)
        else:
            self.resource = url

    def __setitem__(self, ddoc_name, index):
        """Add an index to the database.

        >>> server = Server()
        >>> db = server.create('python-tests')
        >>> db['johndoe'] = dict(type='Person', name='John Doe')
        >>> db['maryjane'] = dict(type='Person', name='Mary Jane')
        >>> db['gotham'] = dict(type='City', name='Gotham City')
        >>> idx = db.index()
        >>> idx['foo', 'bar'] = [{'type': 'asc'}]                #doctest: +SKIP
        >>> list(idx)                                           #doctest: +SKIP
        [{'ddoc': None,
          'def': {'fields': [{'_id': 'asc'}]},
          'name': '_all_docs',
          'type': 'special'},
         {'ddoc': '_design/foo',
          'def': {'fields': [{'type': 'asc'}]},
          'name': 'bar',
          'type': 'json'}]
        >>> idx[None, None] = [{'type': 'desc'}]      #doctest: +SKIP
        >>> list(idx)                                 #doctest: +SKIP, +ELLIPSIS
        [{'ddoc': None,
          'def': {'fields': [{'_id': 'asc'}]},
          'name': '_all_docs',
          'type': 'special'},
         {'ddoc': '_design/...',
          'def': {'fields': [{'type': 'desc'}]},
          'name': '...',
          'type': 'json'},
         {'ddoc': '_design/foo',
          'def': {'fields': [{'type': 'asc'}]},
          'name': 'bar',
          'type': 'json'}]
        >>> del server['python-tests']

        :param index: `list` of indexes to create
        :param ddoc_name: `tuple` or `list` containing first the name of the
                          design document, in which the index will be created,
                          and second name of the index. Both can be `None`.
        """
        query = {'index': {'fields': index}}
        ddoc, name = ddoc_name  # expect ddoc / name to be a slice or list
        if ddoc:
            query['ddoc'] = ddoc
        if name:
            query['name'] = name
        self.resource.post_json(body=query)

    def __delitem__(self, ddoc_name):
        """Remove an index from the database.

        >>> server = Server()
        >>> db = server.create('python-tests')
        >>> db['johndoe'] = dict(type='Person', name='John Doe')
        >>> db['maryjane'] = dict(type='Person', name='Mary Jane')
        >>> db['gotham'] = dict(type='City', name='Gotham City')
        >>> idx = db.index()
        >>> idx['foo', 'bar'] = [{'type': 'asc'}]                #doctest: +SKIP
        >>> del idx['foo', 'bar']                                #doctest: +SKIP
        >>> list(idx)                                            #doctest: +SKIP
        [{'ddoc': None,
          'def': {'fields': [{'_id': 'asc'}]},
          'name': '_all_docs',
          'type': 'special'}]
        >>> del server['python-tests']

        :param ddoc: name of the design document containing the index
        :param name: name of the index that is to be removed
        :return: `dict` containing the `id`, the `name` and the `result` of
                 creating the index
        """
        self.resource.delete_json([ddoc_name[0], 'json', ddoc_name[1]])

    def _list(self):
        _, _, data = self.resource.get_json()
        return data

    def __iter__(self):
        """Iterate all indexes of the associated database.

        >>> server = Server()
        >>> db = server.create('python-tests')
        >>> idx = db.index()
        >>> list(idx)                                            #doctest: +SKIP
        [{'ddoc': None,
          'def': {'fields': [{'_id': 'asc'}]},
          'name': '_all_docs',
          'type': 'special'}]
        >>> del server['python-tests']

        :return: iterator yielding `dict`'s describing each index
        """
        return iter(self._list()['indexes'])<|MERGE_RESOLUTION|>--- conflicted
+++ resolved
@@ -76,11 +76,7 @@
 
         if built_in_filter.param_name is None and built_in_filter.data_name is None and filter_options:
             raise ValueError("Specifying filter options is not allowed for the selected built-in filter '{}'".format(filter_.name))
-<<<<<<< HEAD
         elif filter_options is None:
-=======
-        elif not filter_options:
->>>>>>> 380a2063
             raise ValueError(
                 "The selected built-in filter '{}' requires filter options to be specified, "
                 "e.g. selector function or map function".format(filter_.name)
@@ -89,19 +85,11 @@
             params[built_in_filter.param_name] = filter_options
         elif built_in_filter.data_name is not None:
             data[built_in_filter.data_name] = filter_options
-<<<<<<< HEAD
     else:
         # Otherwise a filter function is directly given by path: '<design_doc>/<filter_function_name>'
         params['filter'] = filter_
         if filter_options:
             raise ValueError("Specifying filter options is not allowed when giving a filter function path")
-=======
-
-    # Otherwise a filter function is directly given by path: '<design_doc>/<filter_function_name>'
-    params['filter'] = filter_
-    if filter_options:
-        raise ValueError("Specifying filter options is not allowed when giving a filter function path")
->>>>>>> 380a2063
 
 
 def _jsons(data, indent=None):
@@ -895,7 +883,7 @@
             self.server.session.delete(self.path.add([doc['_id']]), params={'rev': doc['_rev']})
         except exceptions.HTTPNotFound as exc:
             self.check()
-            six.raise_from(exceptions.MissingDocument("Document %r does not exist" % doc['_id']), exc)
+            six.raise_from(exceptions.MissingDocument("Document '%s' does not exist" % doc['_id']), exc)
 
     def get(self,
             id,
@@ -1324,7 +1312,6 @@
         - `value`: the value for the index row.
         - `doc`: the document, if any.
         """
-        use_multipart = False
         params = {}
         if startkey is not None:
             params["startkey"] = startkey
@@ -1353,7 +1340,6 @@
             params["reduce"] = bool(reduce)
         if include_docs is not None:
             params["include_docs"] = bool(include_docs)
-            use_multipart = True
             # params["reduce"] = _jsons(False)
         if update is not None:
             assert update in [True, False, "true", "false", "lazy"]
@@ -1517,10 +1503,6 @@
             timeout=None,
             seq_interval=None,
     ):
-<<<<<<< HEAD
-=======
-
->>>>>>> 380a2063
         stream = False
         params = {}
         data = {}
@@ -1530,7 +1512,6 @@
         params['feed'] = feed
         if feed == 'continuous':
             stream = True
-<<<<<<< HEAD
 
         _set_filter_options(filter, filter_options, params, data)
 
@@ -1580,58 +1561,9 @@
 
         if stream:
             return _iter_stream_response(response)
-=======
-
-        _set_filter_options(filter, filter_options, params, data)
-
-        if conflicts is not None:
-            params["conflicts"] = _jsons(bool(conflicts))
-        if descending is not None:
-            params["descending"] = _jsons(bool(descending))
-        if heartbeat is not None:
-            data['heartbeat'] = heartbeat
-        if include_docs is not None:
-            data['include_docs'] = _jsons(bool(include_docs))
-        if attachments is not None:
-            data['attachments'] = _jsons(bool(attachments))
-        if att_encoding_info is not None:
-            data['att_encoding_info'] = _jsons(bool(att_encoding_info))
-        if last_event_id is not None:
-            data['last-event-id '] = last_event_id
-        if limit is not None:
-            data['limit'] = limit
-        if since is not None:
-            data['since'] = since
-        if style is not None:
-            data['style'] = style
-        if timeout is not None:
-            data['timeout'] = timeout
-        if seq_interval is not None:
-            data['seq_interval'] = seq_interval
-
-        def _load_stream_response(response):
-            for line in response.iter_lines():
-                if not line:  # CouchDB sends empty lines as heartbeats
-                    continue
-                doc = json.loads(line.decode('utf-8'))
-                if 'last_seq' in doc:  # consume the rest of the response if this
-                    for _line in response.iter_lines():  # was the last line, allows connection to be reused
-                        pass
-                yield doc
-        try:
-            if data:
-                response = self.server.session.post(self.path.add("_changes"), params=params, json=data, stream=stream)
-            else:
-                response = self.server.session.get(self.path.add("_changes"), params=params, stream=stream)
-        except exceptions.HTTPNotFound as exc:
-            six.raise_from(exceptions.MissingDatabase("Database does not exist"), exc)
-
-        if stream:
-            return _load_stream_response(response)
->>>>>>> 380a2063
         else:
-            return response.json()
-
+            _, _, data = self.resource.get_json('_changes', **opts)
+        return data
 
 def _path_from_name(name, type):
     """Expand a 'design/foo' style name to its full path as a list of
