# -*- coding: utf-8 -*-
#
# Copyright (C) 2007 Christopher Lenz
# All rights reserved.
#
# This software is licensed as described in the file COPYING, which
# you should have received as part of this distribution.

import unittest

<<<<<<< HEAD
from couchdb.tests import client, couch_tests, design, multipart, mapping, view
=======
from couchdb.tests import client, couch_tests, design, http, multipart, \
                          schema, view
>>>>>>> d895a414


def suite():
    suite = unittest.TestSuite()
    suite.addTest(client.suite())
    suite.addTest(design.suite())
    suite.addTest(http.suite())
    suite.addTest(multipart.suite())
    suite.addTest(mapping.suite())
    suite.addTest(view.suite())
    suite.addTest(couch_tests.suite())
    return suite


if __name__ == '__main__':
    unittest.main(defaultTest='suite')<|MERGE_RESOLUTION|>--- conflicted
+++ resolved
@@ -8,12 +8,8 @@
 
 import unittest
 
-<<<<<<< HEAD
-from couchdb.tests import client, couch_tests, design, multipart, mapping, view
-=======
 from couchdb.tests import client, couch_tests, design, http, multipart, \
-                          schema, view
->>>>>>> d895a414
+                          mapping, view
 
 
 def suite():
